# -*- coding: utf-8 -*-
"""
/***************************************************************************
 OSMQuery
 A Python toolbox for ArcGIS
 OSM Overpass API frontend
                             -------------------
        begin                : 2018-08-20
        copyright            : (C) 2018 by Riccardo Klinger
        email                : riccardo.klinger at gmail dot com
        contributors         : Riccardo Klinger, Ralph Straumann, Michael Marz
 ***************************************************************************/
/***************************************************************************
 *                                                                         *
 *   This program is free software; you can redistribute it and/or modify  *
 *   it under the terms of the GNU General Public License as published by  *
 *   the Free Software Foundation; either version 2 of the License, or     *
 *   (at your option) any later version.                                   *
 *                                                                         *
 ***************************************************************************/
"""

import arcpy
try:
    # For Python 3.0 and later
    from urllib.request import Request, urlopen, quote
except ImportError:
    # Fall back to Python 2's urllib2
    from urllib2 import Request, urlopen, quote
import json
import time
import datetime
import random
from os.path import dirname, join, abspath

# Constants for building the query to an Overpass API
QUERY_START = "[out:json][timeout:180]"
QUERY_DATE = '[date:"timestamp"];('
QUERY_END = ');(._;>;);out;>;'

# Set some environment settings
arcpy.env.overwriteOutput = True
arcpy.env.addOutputsToMap = True


class Toolbox(object):
    def __init__(self):
        """Define the toolbox (the name of the toolbox is the name of the
        .pyt file)."""
        self.label = "OSM Query Toolbox"
        self.alias = "OSMQueryToolbox"

        # List of tool classes associated with this toolbox
        self.tools = [GetOSMDataSimple, GetOSMDataExpert]
    @classmethod
    def get_server_URL(self):
        """Load the configuration file and find Overpass API endpoints"""
        # Load JSON file with configuration info
        json_file = join(dirname(abspath(__file__)), 'config/servers.json')
        try:
            with open(json_file) as f:
                config_json = json.load(f)
        except IOError:
            arcpy.AddError('Configuration file %s not found.' % json_file)
        except ValueError:
            arcpy.AddError('Configuration file %s is not valid JSON.' %
                           json_file)
        return random.choice(config_json["overpass_servers"])
    @classmethod
    def create_result_fc(cls, geometry_type, fields, timestamp):
        fc_name = '%ss_%s' % (geometry_type, str(timestamp))
        fc = join(arcpy.env.scratchWorkspace, fc_name)

        arcpy.AddMessage("\nCreating %s feature layer %s..." %
                         (geometry_type.lower(), fc_name))
        if geometry_type == 'Line':
            geometry_type = 'Polyline'
        arcpy.CreateFeatureclass_management(arcpy.env.scratchWorkspace,
                                            fc_name, geometry_type.upper(),
                                            "", "DISABLED", "DISABLED",
                                            arcpy.SpatialReference(4326), "")
        arcpy.AddMessage("\tAdding attribute OSM_ID...")
        arcpy.AddField_management(fc, "OSM_ID", "DOUBLE", 12, 0, "", "OSM_ID")
        arcpy.AddMessage("\tAdding attribute DATETIME...")
        arcpy.AddField_management(fc, "DATETIME", "DATE", "", "", "",
                                  "DateTime")
        for field in fields:
            try:
                field = field.replace(":", "")
                if field[0].isdigit():
                    field = "_" + field
                arcpy.AddMessage("\tAdding attribute %s..." % field)
                arcpy.AddField_management(fc, field, "STRING", 255, "", "",
                                          field, "NULLABLE")
            except arcpy.ExecuteError as error:
                arcpy.AddError(error)
                arcpy.AddError("\tAdding attribute %s failed.")
        return fc

    @classmethod
    def extract_features_from_json(cls, data):
        """Extract lists of point, line, polygon objects from an Overpass API
        response JSON object"""
        points = [e for e in data['elements'] if e["type"] == "node"]
        lines = [e for e in data['elements'] if e["type"] == "way" and
                 (e["nodes"][0] != e["nodes"][len(e["nodes"])-1])]
        polygons = [e for e in data['elements'] if e["type"] == "way" and
                    (e["nodes"][0] == e["nodes"][len(e["nodes"])-1])]
        return points, lines, polygons

    @classmethod
    def get_attributes_from_features(cls, features):
        fc_fields = set()
        for element in [e for e in features if "tags" in e]:
            for tag in element["tags"]:
                fc_fields.add(tag)
        return fc_fields

    @classmethod
    def fill_feature_classes(cls, data, request_time, geoOnly):
        fcs = [None, None, None]

        # ------------------------------------------------------
        # Creating feature classes according to the response
        # ------------------------------------------------------

        # Extract geometries (if present) from JSON data: points (nodes),
        # lines (open ways; i.e. start and end node are not identical) and
        # polygons (closed ways)
        points, lines, polygons = Toolbox.extract_features_from_json(data)

        # Per geometry type, gather all atributes present in the data
        # through elements per geometry type and collect their attributes
        # if user wants to get all the attributes
        if geoOnly == False:
            point_fc_fields = Toolbox.get_attributes_from_features(points)
            line_fc_fields = Toolbox.get_attributes_from_features(lines)
            polygon_fc_fields = Toolbox.get_attributes_from_features(polygons)
        else:
            point_fc_fields = []
            line_fc_fields = []
            polygon_fc_fields = []
        # Per geometry type, create a feature class if there are features in
        # the data
        timestamp = int(time.time())
        if len(points) > 0:
            point_fc = Toolbox.create_result_fc('Point', point_fc_fields,
                                                timestamp)
            point_fc_cursor = arcpy.InsertCursor(point_fc)
            fcs[0] = point_fc
        else:
            arcpy.AddMessage("\nData contains no point features.")

        if len(lines) > 0:
            line_fc = Toolbox.create_result_fc('Line', line_fc_fields,
                                               timestamp)
            line_fc_cursor = arcpy.InsertCursor(line_fc)
            fcs[1] = line_fc
        else:
            arcpy.AddMessage("\nData contains no line features.")

        if len(polygons) > 0:
            polygon_fc = Toolbox.create_result_fc('Polygon', polygon_fc_fields,
                                               timestamp)
            polygon_fc_cursor = arcpy.InsertCursor(polygon_fc)
            fcs[2] = polygon_fc
        else:
            arcpy.AddMessage("\nData contains no polygon features.")

        # ------------------------------------------------------
        # Filling feature classes according to the response
        # ------------------------------------------------------

        for element in data['elements']:
            # Deal with nodes first
            try:
                if element["type"] == "node" and "tags" in element:
                    row = point_fc_cursor.newRow()
                    point_geometry = \
                        arcpy.PointGeometry(arcpy.Point(element["lon"],
                                                        element["lat"]),
                                            arcpy.SpatialReference(4326))
                    row.setValue("SHAPE", point_geometry)
                    row.setValue("OSM_ID", element["id"])
                    row.setValue("DATETIME", request_time)
                    if not geoOnly:
                        for tag in element["tags"]:
                            try:
                                if tag[0].isdigit():
                                    row.setValue("_" + tag.replace(":", ""),
                                             element["tags"][tag])
                                else:
                                    row.setValue(tag.replace(":", ""),
                                             element["tags"][tag])
                            except:
                                arcpy.AddMessage("Adding value failed.")
                    point_fc_cursor.insertRow(row)
                    del row
                if element["type"] == "way" and "tags" in element:
                    # Get needed node geometries:
                    nodes = element["nodes"]
                    node_geometry = []
                    # Find nodes in reverse mode
                    for node in nodes:
                        for NodeElement in data['elements']:
                            if NodeElement["id"] == node:
                                node_geometry.append(
                                        arcpy.Point(NodeElement["lon"],
                                                    NodeElement["lat"]))
                                break
                    if nodes[0] == nodes[len(nodes) - 1]:
                        row = polygon_fc_cursor.newRow()
                        pointArray = arcpy.Array(node_geometry)
                        row.setValue("SHAPE", pointArray)
                        row.setValue("OSM_ID", element["id"])
                        row.setValue("DATETIME", request_time)
                        # Now deal with the way tags:
                        if not geoOnly:
                            if "tags" in element:
                                for tag in element["tags"]:
                                    try:
                                        if tag[0].isdigit():
                                            row.setValue("_" + tag.replace(":", ""),
                                                     element["tags"][tag])
                                        else:
                                            row.setValue(tag.replace(":", ""),
                                                     element["tags"][tag])
                                    except:
                                        arcpy.AddMessage("Adding value failed.")
                        polygon_fc_cursor.insertRow(row)
                        del row
                    else:  # lines have different start end endnodes:
                        row = line_fc_cursor.newRow()
                        pointArray = arcpy.Array(node_geometry)
                        row.setValue("SHAPE", pointArray)
                        row.setValue("OSM_ID", element["id"])
                        row.setValue("DATETIME", request_time)
                        # now deal with the way tags:
                        if not geoOnly:
                            if "tags" in element:
                                for tag in element["tags"]:
                                    try:
                                        if tag[0].isdigit():
                                            row.setValue("_" + tag.replace(":", ""),
                                                     element["tags"][tag])
                                        else:
                                            row.setValue(tag.replace(":", ""),
                                                     element["tags"][tag])
                                    except:
                                        arcpy.AddMessage("Adding value failed.")
                        line_fc_cursor.insertRow(row)
                        del row
            except:
                arcpy.AddWarning("OSM element %s could not be written to FC" %
                                 element["id"])
        if fcs[0]:
            del point_fc_cursor
        if fcs[1]:
            del line_fc_cursor
        if fcs[2]:
            del polygon_fc_cursor
        return fcs

    @classmethod
    def set_spatial_reference(cls, srs, transformation):
        """Given a Spatial Reference System string and (potentially) a
        transformation, create an arcpy.SpatialReference object and (if given)
        set the geographic transformation in the environment settings."""
        if srs is not None:
            spatial_reference = arcpy.SpatialReference()
            spatial_reference.loadFromString(srs)
        else:
            spatial_reference = arcpy.SpatialReference(4326)
        if transformation is not None:
            arcpy.env.geographicTransformations = transformation
        return spatial_reference

    @classmethod
    def get_bounding_box(cls, extent_indication_method, region_name, extent):
        """ Given a method for indicating the extent to be queried and either
        a region name or an extent object, construct the string with extent
        information for querying the Overpass API"""
        if extent_indication_method == "Define a bounding box":
            if extent.spatialReference == arcpy.SpatialReference(4326):
                # No reprojection necessary for EPSG:4326 coordinates
                bounding_box = [extent.YMin, extent.XMin, extent.YMax,
                                extent.XMax]
            else:
                # The coordinates of the extent object need to be reprojected
                # to EPSG:4326 for query building
                ll = arcpy.PointGeometry(arcpy.Point(extent.XMin, extent.YMin),
                                         extent.spatialReference).projectAs(
                        arcpy.SpatialReference(4326))
                ur = arcpy.PointGeometry(arcpy.Point(extent.XMax, extent.YMax),
                                         extent.spatialReference).projectAs(
                        arcpy.SpatialReference(4326))
                bounding_box = [ll.extent.YMin, ll.extent.XMin, ur.extent.YMax,
                                ur.extent.XMax]
            return '', '(%s);' % ','.join(str(e) for e in bounding_box)

        elif extent_indication_method == "Geocode a region name":
            # Get an area ID from Nominatim geocoding service
            NOMINATIM_URL = 'https://nominatim.openstreetmap.org/search?q=' \
                            '%s&format=json' % quote(region_name)
            arcpy.AddMessage("\nGecoding region using Nominatim:\n %s..." %
                             NOMINATIM_URL)
            q = Request(NOMINATIM_URL)
            q.add_header("User-Agent", "OSMquery/https://github.com/riccardoklinger/OSMquery")
            nominatim_response = urlopen(q)
            try:
                nominatim_data = json.loads(nominatim_response.read().decode("utf-8"))
                arcpy.AddMessage(nominatim_data)
                for result in nominatim_data:
                    if result["osm_type"] == "relation":
                        nominatim_area_id = result['osm_id']
                        try:
                            arcpy.AddMessage("\tFound region %s" %
                                             result['display_name'])
                        except:
                            arcpy.AddMessage("\tFound region %s" %
                                             nominatim_area_id)
                        break
                bounding_box_head = 'area(%s)->.searchArea;' % \
                                    (int(nominatim_area_id) + 3600000000)
                bounding_box_data = '(area.searchArea);'
                return bounding_box_head, bounding_box_data
            except:
                arcpy.AddError("\tNo region found!")
                return '', ''
        else:
            raise ValueError


class GetOSMDataSimple(object):
    def __init__(self):
        """Define the tool (tool name is the name of the class)."""
        self.label = "Get OSM Data"
        self.description = "Get OpenStreetMap data using relatively simple, " \
                           "pre-formulated queries to the Overpass API"
        self.canRunInBackground = False

    def get_config(self, config_item):
        """Load the configuration file and find either major OSM tag keys or
        suitable OSM tag values for a given key"""
        # Load JSON file with configuration info
        json_file = join(dirname(abspath(__file__)), 'config/tags.json')
        try:
            with open(json_file ) as f:
                config_json = json.load(f)
        except IOError:
            arcpy.AddError('Configuration file %s not found.' % json_file)
        except ValueError:
            arcpy.AddError('Configuration file %s is not valid JSON.' %
                           json_file)
        # Compile a list of all major OSM tag keys
        if config_item == "all":
            return sorted([key for key in config_json])
        # Compile a list of all major OSM tag values for the given OSM tag key
        else:
            return sorted([value for value in config_json[config_item]])

    def getParameterInfo(self):
        """Define parameter definitions for the ArcGIS toolbox"""
        param0 = arcpy.Parameter(
                displayName="OSM tag key",
                name="in_tag",
                datatype="GPString",
                parameterType="Required",
                direction="Input")
        param0.filter.list = self.get_config('all')
        param0.value = param0.filter.list[0]
        param1 = arcpy.Parameter(
                displayName="OSM tag value",
                name="in_key",
                datatype="GPString",
                parameterType="Required",
                direction="Input",
                multiValue=True)
        param2 = arcpy.Parameter(
                displayName="Spatial extent indication method",
                name="in_regMode",
                datatype="GPString",
                parameterType="Required",
                direction="Input")
        param2.filter.list = ["Geocode a region name", "Define a bounding box"]
        param2.value = "Define a bounding box"
        param3 = arcpy.Parameter(
                displayName="Region name",
                name="in_region",
                datatype="GPString",
                parameterType="Optional",
                direction="Input")
        param4 = arcpy.Parameter(
                displayName="Bounding box",
                name="in_bbox",
                datatype="GPExtent",
                parameterType="Optional",
                direction="Input",
                enabled=False)
        param5 = arcpy.Parameter(
                displayName="Output CRS",
                name="in_crs",
                datatype="GPCoordinateSystem",
                parameterType="Optional",
                category="Adjust the CRS of the result data - default is "
                         "EPSG:4326 (WGS 1984):",
                direction="Input")
        param5.value = arcpy.SpatialReference(4326)
        param6 = arcpy.Parameter(
                displayName="Transformation",
                name="in_transformation",
                datatype="GPString",
                parameterType="Optional",
                category="Adjust the CRS of the result data - default is "
                         "EPSG:4326 (WGS 1984):",
                direction="Input",
                enabled=False)
        param7 = arcpy.Parameter(
                displayName="Reference date/time UTC",
                name="in_date",
                datatype="GPDate",
                parameterType="Optional",
                direction="Input")
        param7.value = datetime.datetime.utcnow()
        param8 = arcpy.Parameter(
                displayName="Save Coordinates only",
                name="in_coordsOnly",
                datatype="GPBoolean",
                parameterType="Optional",
                direction="Input")

        param_out0 = arcpy.Parameter(
                displayName="Layer containing OSM point data",
                name="out_nodes",
                datatype="GPFeatureLayer",
                parameterType="Derived",
                direction="Output")
        param_out1 = arcpy.Parameter(
                displayName="Layer containing OSM line data",
                name="out_ways",
                datatype="GPFeatureLayer",
                parameterType="Derived",
                direction="Output")
        param_out2 = arcpy.Parameter(
                displayName="Layer containing OSM polygon data",
                name="out_poly",
                datatype="GPFeatureLayer",
                parameterType="Derived",
                direction="Output")

        return [param0, param1, param2, param3, param4, param5, param6,
                param7, param8, param_out0, param_out1, param_out2]

    def isLicensed(self):
        """Set whether tool is licensed to execute."""
        return True

    def updateParameters(self, params):
        """Modify the values and properties of parameters before internal
        validation is performed.  This method is called whenever a parameter
        has been changed."""

        # Update the parameters of keys accroding the values of "in_tag"
        params[1].filter.list = self.get_config(params[0].value)

        # Switch the availability of the 'region name' parameter and the
        # 'extent' parameter depending on which extent indication method is
        # selected
        if params[2].value == "Geocode a region name":
            params[3].enabled = True
            params[4].enabled = False
        else:
            params[3].enabled = False
            params[4].enabled = True

        if params[5].value is not None:
            target_sr = arcpy.SpatialReference()
            # target_sr.loadFromString(params[5].value).exportToString())
            target_sr.loadFromString(params[5].value)
            # If necessary, find candidate transformations between EPSG:4326
            # and <target_sr> and offer them in the dropdown menu
            if target_sr.factoryCode != 4326:
                params[6].enabled = True
                params[6].filter.list = arcpy.ListTransformations(
                        arcpy.SpatialReference(4326), target_sr)
                params[6].value = params[6].filter.list[0]
            if target_sr.factoryCode == 4326:
                params[6].enabled = False
        return

    def updateMessages(self, params):
        """Modify the messages created by internal validation for each tool
        parameter. This method is called after internal validation."""
        # If only time is selected, year will be autofilled with "1899"
        earliest_date = datetime.datetime(2004, 8, 9, 0, 0)
        if params[7].value < earliest_date:
            params[7].setWarningMessage("No or invalid date provided. The "
                                        "date to be queried must be "
                                        "2004-08-09 (9 August 2004) or later.")
        return

    def execute(self, params, messages):
        """The code that is run, when the ArcGIS tool is run."""

        query_date = QUERY_DATE.replace("timestamp", params[7].value.strftime(
                "%Y-%m-%dT%H:%M:%SZ"))

        # Create the spatial reference and set the geographic transformation
        # in the environment settings (if given)
        sr = Toolbox.set_spatial_reference(params[5].value, params[6].value)

        # Get the bounding box-related parts of the Overpass API query, using
        # the indicated extent or by geocoding a region name given by the user
        bbox_head, bbox_data = Toolbox.get_bounding_box(params[2].value,
                                                        params[3].value,
                                                        params[4].value)

        # Get the list of OSM tag values checked by the user. The tool makes
        # the user supply at least one key.
        tag_key = params[0].value
        tag_values = params[1].value.exportToString().split(";")

        # If the wildcard (*) option is selected, replace any other tag value
        # that might be selected
        if "'* (any value, including the ones listed below)'" in tag_values:
            arcpy.AddMessage("\nCollecting " + tag_key + " = * (any value)")
            node_data = 'node["' + tag_key + '"]'
            way_data = 'way["' + tag_key + '"]'
            relation_data = 'relation["' + tag_key + '"]'
        # Query only for one tag value
        elif len(tag_values) == 1:
            tag_value = tag_values[0]
            arcpy.AddMessage("\nCollecting " + tag_key + " = " + tag_value)
            node_data = 'node["' + tag_key + '"="' + tag_value + '"]'
            way_data = 'way["' + tag_key + '"="' + tag_value + '"]'
            relation_data = 'relation["' + tag_key + '"="' + tag_value + '"]'
        # Query for a combination of tag values
        elif len(tag_values) > 1:
            tag_values = "|".join(tag_values)
            arcpy.AddMessage("\nCollecting " + tag_key + " = " + tag_values)
            node_data = 'node["' + tag_key + '"~"' + tag_values + '"]'
            way_data = 'way["' + tag_key + '"~"' + tag_values + '"]'
            relation_data = 'relation["' + tag_key + '"~"' + tag_values + '"]'

        query = (QUERY_START + query_date + bbox_head +
                 node_data + bbox_data +
                 way_data + bbox_data +
                 relation_data + bbox_data +
                 QUERY_END)

        arcpy.AddMessage("Issuing Overpass API query:")
        arcpy.AddMessage(query)
        # Get the server to use from the config:
        QUERY_URL = Toolbox.get_server_URL()
        arcpy.AddMessage("Server used for the query:")
        arcpy.AddMessage(QUERY_URL)
        q = Request(QUERY_URL)
        q.add_header("User-Agent", "OSMquery/https://github.com/riccardoklinger/OSMquery")
        response = urlopen(q, query.encode('utf-8'))

        #response = requests.get(QUERY_URL, params={'data': query})
        if response.getcode() != 200:
            arcpy.AddMessage("\tOverpass server response was %s" %
                             response.getcode())
            return
        try:
            #data = response.json()
            data = json.loads(response.read())
        except:
            arcpy.AddMessage("\tOverpass API responded with non JSON data: ")
            arcpy.AddError(response.read())
            return
        if len(data["elements"]) == 0:
            arcpy.AddMessage("\tNo data found!")
            return
        else:
            arcpy.AddMessage("\tCollected %s objects (including reverse "
                             "objects)" % len(data["elements"]))

        result_fcs = Toolbox.fill_feature_classes(data, params[7].value, params[8].value)
        if result_fcs[0]:
            params[9].value = result_fcs[0]
        if result_fcs[1]:
            params[10].value = result_fcs[1]
        if result_fcs[2]:
            params[11].value = result_fcs[2]
        return


class GetOSMDataExpert(object):
    def __init__(self):
        """Define the tool (tool name is the name of the class)."""
        self.label = "Get OSM Data (Expert Tool)"
        self.description = "Get OpenStreetMap data using fully customizable " \
                           "queries to the Overpass API"
        self.canRunInBackground = False

    def getParameterInfo(self):
        """Define parameter definitions"""
        param0 = arcpy.Parameter(
                displayName="Overpass Query",
                name="in_query",
                datatype="GPString",
                parameterType="Required",
                direction="Input"
        )
        param0.value = 'node(47.158,102.766,47.224,102.923);'
        param1 = arcpy.Parameter(
                displayName="Reference date/time UTC",
                name="in_date",
                datatype="GPDate",
                parameterType="Optional",
                direction="Input",
        )
        now = datetime.datetime.utcnow()
        param1.value = now.strftime("%d.%m.%Y %H:%M:%S")
        param_out0 = arcpy.Parameter(
                displayName="Layer containing OSM point data",
                name="out_nodes",
                datatype="GPFeatureLayer",
                parameterType="Derived",
                direction="Output"
        )
        param_out1 = arcpy.Parameter(
                displayName="Layer containing OSM line data",
                name="out_ways",
                datatype="GPFeatureLayer",
                parameterType="Derived",
                direction="Output"
        )
        param_out2 = arcpy.Parameter(
                displayName="Layer containing OSM polygon data",
                name="out_poly",
                datatype="GPFeatureLayer",
                parameterType="Derived",
                direction="Output"
        )
        return [param0, param1, param_out0, param_out1, param_out2]


    def isLicensed(self):
        """Set whether tool is licensed to execute."""
        return True


    def updateParameters(self, parameters):
        """Modify the values and properties of parameters before internal
        validation is performed.  This method is called whenever a parameter
        has been changed."""
        return


    def updateMessages(self, parameters):
        """Modify the messages created by internal validation for each tool
        parameter.  This method is called after internal validation."""
        return


    def execute(self, params, messages):
        """The source code of the tool."""
        # Get data using urllib

        query_date = QUERY_DATE.replace("timestamp", params[1].value.strftime(
                "%Y-%m-%dT%H:%M:%SZ"))
        query = (QUERY_START + query_date + params[0].valueAsText +
                 QUERY_END)
        arcpy.AddMessage("Issuing Overpass API query:")
        arcpy.AddMessage(query)
        # Get the server to use from the config:
        QUERY_URL = Toolbox.get_server_URL()
        arcpy.AddMessage("Server used for the query:")
        arcpy.AddMessage(QUERY_URL)
<<<<<<< HEAD
        q = Request(QUERY_URL)
        q.add_header("User-Agent", "OSMquery/https://github.com/riccardoklinger/OSMquery")
        response = urlopen(q, query.encode('utf-8'))
=======
        arcpy.AddMessage(query.encode('utf-8'))
        response = urlopen(QUERY_URL, query.encode('utf-8'))
>>>>>>> 5608e18a
        if response.getcode() != 200:
            arcpy.AddMessage("\tOverpass server response was %s" %
                             response.getcode())
            return
        try:
            data = json.loads(response.read())
        except:
            arcpy.AddMessage("\tOverpass API responded with non JSON data: ")
            arcpy.AddError(response.read())
            return
        if len(data["elements"]) == 0:
            arcpy.AddMessage("\tNo data found!")
            return
        else:
            arcpy.AddMessage("\nData contains no polygon features.")
        arcpy.AddMessage("\tCollected %s objects (including reverse objects)" %
                         len(data["elements"]))

        result_fcs = Toolbox.fill_feature_classes(data, params[1].value, True)
        if result_fcs[0]:
            params[2].value = result_fcs[0]
        if result_fcs[1]:
            params[3].value = result_fcs[1]
        if result_fcs[2]:
            params[4].value = result_fcs[2]
        return<|MERGE_RESOLUTION|>--- conflicted
+++ resolved
@@ -670,14 +670,9 @@
         QUERY_URL = Toolbox.get_server_URL()
         arcpy.AddMessage("Server used for the query:")
         arcpy.AddMessage(QUERY_URL)
-<<<<<<< HEAD
         q = Request(QUERY_URL)
         q.add_header("User-Agent", "OSMquery/https://github.com/riccardoklinger/OSMquery")
         response = urlopen(q, query.encode('utf-8'))
-=======
-        arcpy.AddMessage(query.encode('utf-8'))
-        response = urlopen(QUERY_URL, query.encode('utf-8'))
->>>>>>> 5608e18a
         if response.getcode() != 200:
             arcpy.AddMessage("\tOverpass server response was %s" %
                              response.getcode())
