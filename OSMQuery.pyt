--- conflicted
+++ resolved
@@ -349,31 +349,6 @@
         QUERY_START = "[out:json][timeout:25];("
         QUERY_END = ');(._;>;);out;>;'
 
-<<<<<<< HEAD
-        def create_result_fc(geometry_type, fields):
-            fc_name = '%ss_%s' % (geometry_type, str(timestamp))
-            fc = join(arcpy.env.scratchWorkspace, fc_name)
-
-            arcpy.AddMessage("\nCreating %s feature layer %s in EPSG:%s..." % (geometry_type.lower(), fc_name,
-                                                                               sr.factoryCode))
-            if geometry_type == 'Line':
-                geometry_type = 'Polyline'
-            arcpy.CreateFeatureclass_management(arcpy.env.scratchWorkspace, fc_name, geometry_type.upper(), "",
-                                                "DISABLED",
-                                                "DISABLED", sr, "")
-            arcpy.AddMessage("\tAdding attribute OSM_ID...")
-            arcpy.AddField_management(fc, "OSM_ID", "DOUBLE", 12, 0, "", "OSM_ID")
-            for field in fields:
-                try:
-                    field = field.replace(":", "")
-                    arcpy.AddMessage("\tAdding attribute %s..." % field)
-                    arcpy.AddField_management(fc, field, "STRING", 255, "", "", field, "NULLABLE")
-                except:
-                    arcpy.AddMessage("\tAdding attribute %s failed.")
-            return fc
-
-=======
->>>>>>> cd0b6482
         keys = parameters[1].value.exportToString().split(";")
 
         if parameters[2].value != "Geocode a region name":
@@ -535,83 +510,8 @@
             arcpy.AddMessage("\tNo data found!")
             return
         else:
-<<<<<<< HEAD
             arcpy.AddMessage("\nData contains no polygon features.")
-
-        #######################################################
-        ###filling feature classes according to the response###
-        #######################################################
-        for element in data['elements']:
-            ###we deal with nodes first
-            if element["type"]=="node" and "tags" in element:
-                row = point_fc_cursor.newRow()
-                if sr.factoryCode != 4326:
-                    PtGeometry = arcpy.PointGeometry(arcpy.Point(element["lon"], element["lat"]), arcpy.SpatialReference(4326)).projectAs(sr)
-                else:
-                    PtGeometry = arcpy.PointGeometry(arcpy.Point(element["lon"], element["lat"]), arcpy.SpatialReference(4326))
-                row.setValue("SHAPE", PtGeometry)
-                row.setValue("OSM_ID", element["id"])
-                for tag in element["tags"]:
-                    try:
-                        row.setValue(tag.replace(":", ""), element["tags"][tag])
-                    except:
-                        arcpy.AddMessage("Adding value failed.")
-                point_fc_cursor.insertRow(row)
-                del row
-            if element["type"]=="way" and "tags" in element:
-                ### getting needed Node Geometries:
-                nodes = element["nodes"]
-                nodeGeometry = []
-                ### finding nodes in reverse mode
-                for node in nodes:
-                    for NodeElement in data['elements']:
-                        if NodeElement["id"] == node:
-                            if sr.factoryCode != 4326:
-                                nodeGeometry.append(arcpy.PointGeometry(arcpy.Point(NodeElement["lon"],NodeElement["lat"]), arcpy.SpatialReference(4326)).projectAs(sr).firstPoint)
-                            else:
-                                nodeGeometry.append(arcpy.Point(NodeElement["lon"],NodeElement["lat"]))
-                            break
-
-                if nodes[0]==nodes[len(nodes)-1]:
-                    row = polygon_fc_cursor.newRow()
-                    pointArray = arcpy.Array(nodeGeometry)
-                    row.setValue("SHAPE", pointArray)
-                    row.setValue("OSM_ID", element["id"])
-                    ###now deal with the way tags:
-                    if "tags" in element:
-                        for tag in element["tags"]:
-                            try:
-                                row.setValue(tag.replace(":", ""), element["tags"][tag])
-                            except:
-                                arcpy.AddMessage("Adding value failed.")
-                    polygon_fc_cursor.insertRow(row)
-                    del row
-                else: #lines have different start end endnodes:
-                    row = line_fc_cursor.newRow()
-                    pointArray = arcpy.Array(nodeGeometry)
-                    row.setValue("SHAPE", pointArray)
-                    row.setValue("OSM_ID", element["id"])
-                    ###now deal with the way tags:
-                    if "tags" in element:
-                        for tag in element["tags"]:
-                            try:
-                                row.setValue(tag.replace(":", ""), element["tags"][tag])
-                            except:
-                                arcpy.AddMessage("Adding value failed.")
-                    line_fc_cursor.insertRow(row)
-                    del row
-
-        if points_created:
-            del point_fc_cursor
-            parameters[7].value = point_fc
-        if lines_created:
-            del line_fc_cursor
-            parameters[8].value = line_fc
-        if polygons_created:
-            del polygon_fc_cursor
-            parameters[9].value = polygon_fc
-=======
-            arcpy.AddMessage("\tCollected " + str(len(data["elements"])) + " objects (incl. reverse objects)")
+        arcpy.AddMessage("\tCollected " + str(len(data["elements"])) + " objects (incl. reverse objects)")
         arcpy.env.overwriteOutput = True
         arcpy.env.addOutputsToMap = True
         FCs = Toolbox.fillFC(data)
@@ -622,5 +522,4 @@
             parameters[2].value = FCs[1]
         if FCs[2]:
             parameters[3].value = FCs[2]
->>>>>>> cd0b6482
         return